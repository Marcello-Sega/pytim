--- conflicted
+++ resolved
@@ -273,11 +273,7 @@
     return kdtree.query_ball_point(position, qrange, n_jobs=-1)
 
 
-<<<<<<< HEAD
 def generate_periodic_border(points, box, delta, method='3d'):
-=======
-def generate_periodic_border(points, box, delta,method='3d'):
->>>>>>> e30e769d
     """ Selects the pparticles within a skin depth delta from the
         simulation box, and replicates them to mimic periodic
         boundary conditions. Returns all points (original +
@@ -286,13 +282,8 @@
     extrapoints = np.copy(points)
 
     if method is '2d':
-<<<<<<< HEAD
         shifts = np.array([el + (0,) for el in list(itertools.product([1, -1, 0],
-                                                                      repeat=2))])
-=======
-        shifts = np.array([el+(0,) for el in list(itertools.product([1, -1, 0],
-                                                  repeat=2))])
->>>>>>> e30e769d
+                                                    repeat=2))])
     else:
         shifts = np.array(list(itertools.product([1, -1, 0], repeat=3)))
 
