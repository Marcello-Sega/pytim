--- conflicted
+++ resolved
@@ -1,9 +1,5 @@
-<<<<<<< HEAD
+
 mdtraj==1.9.9
-pytest==7.2.1
-=======
-mdtraj
 pytest==8.1.1
->>>>>>> b14af7e6
 codecov
 pytest-cov==5.0.0 